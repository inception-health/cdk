{
  "name": "@inception-health/cdk-secure-store",
  "version": "0.0.1",
  "license": "MIT",
  "main": "./dist/index.js",
  "module": "./dist/index.mjs",
  "types": "./dist/index.d.ts",
  "files": [
    "dist/**"
  ],
  "scripts": {
    "build": "tsup lib/index.ts --format esm,cjs --dts",
    "clean": "rm -rf .turbo && rm -rf node_modules && rm -rf dist",
    "dev": "tsup lib/index.ts --format esm,cjs --watch --dts",
    "lint": "TIMING=1 eslint 'lib/**/*.{js,ts}'",
    "lint:fix": "TIMING=1 eslint 'lib/**/*.{js,ts}' --fix",
    "test": "jest --coverage",
    "test:u": "jest --coverage -u"
  },
  "peerDependencies": {
    "@inception-health/cdk-secure-bucket": "workspace:*",
    "aws-cdk": "2.x.x",
    "aws-cdk-lib": "2.x.x",
    "constructs": "10.x.x"
  },
  "devDependencies": {
    "@inception-health/cdk-jest": "workspace:*",
    "@inception-health/cdk-tsconfig": "workspace:*",
<<<<<<< HEAD
    "@types/jest": "29.5.12",
    "cdk-nag": "2.34.9",
=======
    "@types/jest": "29.5.14",
>>>>>>> 0a8a6c61
    "@types/node": "20.11.19",
    "aws-cdk": "2.171.1",
    "aws-cdk-lib": "2.171.1",
    "constructs": "10.4.2",
    "eslint-config-cdk-inception": "workspace:*",
    "jest": "29.7.0",
    "ts-jest": "29.2.5",
    "tsup": "8.3.5",
    "typescript": "5.7.2"
  },
  "repository": "git@github.com:inception-health/cdk.git",
  "sideEffects": false
}<|MERGE_RESOLUTION|>--- conflicted
+++ resolved
@@ -26,12 +26,8 @@
   "devDependencies": {
     "@inception-health/cdk-jest": "workspace:*",
     "@inception-health/cdk-tsconfig": "workspace:*",
-<<<<<<< HEAD
-    "@types/jest": "29.5.12",
+    "@types/jest": "29.5.14",
     "cdk-nag": "2.34.9",
-=======
-    "@types/jest": "29.5.14",
->>>>>>> 0a8a6c61
     "@types/node": "20.11.19",
     "aws-cdk": "2.171.1",
     "aws-cdk-lib": "2.171.1",
