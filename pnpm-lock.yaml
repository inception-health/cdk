--- conflicted
+++ resolved
@@ -699,17 +699,12 @@
     engines: {node: '>=0.1.95'}
     hasBin: true
 
-<<<<<<< HEAD
   '@cspotcode/source-map-support@0.8.1':
     resolution: {integrity: sha512-IchNf6dN4tHoMFIn/7OE8LWZ19Y6q/67Bmf6vnGREv8RSbBVb9LPJxEcnwrcwX6ixSvaiGoomAUvu4YSxXrVgw==}
     engines: {node: '>=12'}
 
-  '@effect/schema@0.56.1':
-    resolution: {integrity: sha512-cfEyHLXPdzSKzJU/yYrPjFd0iVHPydh+NT0sgTe4bzXbcvOsKZuvQ86cAAwXN7lxY0N5cPes9ACxUxTdkEaNlw==}
-=======
   '@effect/schema@0.71.1':
     resolution: {integrity: sha512-XvFttkuBUL3s4ofZ+OVE4Pagb4wsPG8laSS8iO5lVI9Yt1zIM49uxlYIA2BJ45jjS3MdplUepC0NilotKnjU2A==}
->>>>>>> a521ac68
     peerDependencies:
       effect: ^3.6.5
 
@@ -1926,7 +1921,6 @@
     resolution: {integrity: sha512-PiT/hQmTonHhl/HFGN+Lx3JJUznrVYJ3+AQsnthneZbvW7x+f08Tk7yLJTLEOUvBTbduLeeBkxEaYXUOUrRq6g==}
     engines: {node: 6.* || 8.* || >= 10.*}
 
-<<<<<<< HEAD
   cdk-nag@2.34.9:
     resolution: {integrity: sha512-ht9QV+k3a8+35QrDGHVFP/dRKWhOwQMUVLdJ8NRtsPNIstJMQtPhZHV7PvW2PrvCc7YymDUBbpZuaYsmG68TPA==}
     peerDependencies:
@@ -1937,11 +1931,10 @@
     resolution: {integrity: sha512-EvsHeMGaZyzoZw6fA7yXWN2eoN1S+cYB6ue0l2KwDcqigC3wMBpjsCEAd4eIJio0PrVWDWa59ed69iNJsMBetg==}
     engines: {node: '>= 14.15.0'}
     hasBin: true
-=======
+
   chalk-template@1.1.0:
     resolution: {integrity: sha512-T2VJbcDuZQ0Tb2EWwSotMPJjgpy1/tGee1BTpUNsGZ/qgNjV2t7Mvu+d4600U564nbLesN1x2dPL+xii174Ekg==}
     engines: {node: '>=14.16'}
->>>>>>> a521ac68
 
   chalk@2.4.2:
     resolution: {integrity: sha512-Mti+f9lpJNcwF4tWV8/OrTTtF1gZi+f8FqlyAdouralcFWFQWF2+NgCHShjkCb+IFBLq9buZwE1xckQU4peSuQ==}
@@ -5441,15 +5434,11 @@
       exec-sh: 0.3.6
       minimist: 1.2.8
 
-<<<<<<< HEAD
   '@cspotcode/source-map-support@0.8.1':
     dependencies:
       '@jridgewell/trace-mapping': 0.3.9
 
-  '@effect/schema@0.56.1(effect@2.0.0-next.62)(fast-check@3.15.0)':
-=======
   '@effect/schema@0.71.1(effect@3.6.5)':
->>>>>>> a521ac68
     dependencies:
       effect: 3.6.5
       fast-check: 3.21.0
@@ -6841,7 +6830,6 @@
     dependencies:
       rsvp: 4.8.5
 
-<<<<<<< HEAD
   cdk-nag@2.34.9(aws-cdk-lib@2.171.1(constructs@10.4.2))(constructs@10.4.2):
     dependencies:
       aws-cdk-lib: 2.171.1(constructs@10.4.2)
@@ -6850,11 +6838,10 @@
   cdk@2.171.1:
     dependencies:
       aws-cdk: 2.171.1
-=======
+
   chalk-template@1.1.0:
     dependencies:
       chalk: 5.3.0
->>>>>>> a521ac68
 
   chalk@2.4.2:
     dependencies:
